////////////////////////////////////////////////////////////////////////////////
//
// Filename:	cpuops.v
//
// Project:	Zip CPU -- a small, lightweight, RISC CPU soft core
//
// Purpose:	This is the ZipCPU ALU function.  It handles all of the
//		instruction opcodes 0-13.  (14-15 are divide opcodes).
//
//
// Creator:	Dan Gisselquist, Ph.D.
//		Gisselquist Technology, LLC
//
////////////////////////////////////////////////////////////////////////////////
//
// Copyright (C) 2015-2018, Gisselquist Technology, LLC
//
// This program is free software (firmware): you can redistribute it and/or
// modify it under the terms of  the GNU General Public License as published
// by the Free Software Foundation, either version 3 of the License, or (at
// your option) any later version.
//
// This program is distributed in the hope that it will be useful, but WITHOUT
// ANY WARRANTY; without even the implied warranty of MERCHANTIBILITY or
// FITNESS FOR A PARTICULAR PURPOSE.  See the GNU General Public License
// for more details.
//
// You should have received a copy of the GNU General Public License along
// with this program.  (It's in the $(ROOT)/doc directory.  Run make with no
// target there if the PDF file isn't present.)  If not, see
// <http://www.gnu.org/licenses/> for a copy.
//
// License:	GPL, v3, as defined and found on www.gnu.org,
//		http://www.gnu.org/licenses/gpl.html
//
//
////////////////////////////////////////////////////////////////////////////////
//
//
`default_nettype	none
//
<<<<<<< HEAD
//
module	cpuops(i_clk,i_reset, i_stb, i_op, i_a, i_b, o_c, o_f, o_valid,
			o_busy);
	parameter	IMPLEMENT_MPY = 1;
=======
//
`include "cpudefs.v"
//
module	cpuops(i_clk,i_reset, i_stb, i_op, i_a, i_b, o_c, o_f, o_valid,
			o_busy);
	parameter	IMPLEMENT_MPY = `OPT_MULTIPLY;
>>>>>>> 0bae67f5
	input	wire	i_clk, i_reset, i_stb;
	input	wire	[3:0]	i_op;
	input	wire	[31:0]	i_a, i_b;
	output	reg	[31:0]	o_c;
	output	wire	[3:0]	o_f;
	output	reg		o_valid;
	output	wire		o_busy;

	// Shift register pre-logic
	wire	[32:0]		w_lsr_result, w_asr_result, w_lsl_result;
	wire	signed	[32:0]	w_pre_asr_input, w_pre_asr_shifted;
	assign	w_pre_asr_input = { i_a, 1'b0 };
	assign	w_pre_asr_shifted = w_pre_asr_input >>> i_b[4:0];
	assign	w_asr_result = (|i_b[31:5])? {(33){i_a[31]}}
				: w_pre_asr_shifted;// ASR
	assign	w_lsr_result = ((|i_b[31:6])||(i_b[5]&&(i_b[4:0]!=0)))? 33'h00
				:((i_b[5])?{32'h0,i_a[31]}
				
				: ( { i_a, 1'b0 } >> (i_b[4:0]) ));// LSR
	assign	w_lsl_result = ((|i_b[31:6])||(i_b[5]&&(i_b[4:0]!=0)))? 33'h00
				:((i_b[5])?{i_a[0], 32'h0}
				: ({1'b0, i_a } << i_b[4:0]));	// LSL

	// Bit reversal pre-logic
	wire	[31:0]	w_brev_result;
	genvar	k;
	generate
	for(k=0; k<32; k=k+1)
	begin : bit_reversal_cpuop
		assign w_brev_result[k] = i_b[31-k];
	end endgenerate

	// Prelogic for our flags registers
	wire	z, n, v;
	reg	c, pre_sign, set_ovfl, keep_sgn_on_ovfl;
	always @(posedge i_clk)
		if (i_stb) // 1 LUT
			set_ovfl<=(((i_op==4'h0)&&(i_a[31] != i_b[31]))//SUB&CMP
				||((i_op==4'h2)&&(i_a[31] == i_b[31])) // ADD
				||(i_op == 4'h6) // LSL
				||(i_op == 4'h5)); // LSR
	always @(posedge i_clk)
		if (i_stb) // 1 LUT
			keep_sgn_on_ovfl<=
				(((i_op==4'h0)&&(i_a[31] != i_b[31]))//SUB&CMP
				||((i_op==4'h2)&&(i_a[31] == i_b[31]))); // ADD

	wire	[63:0]	mpy_result; // Where we dump the multiply result
	wire	mpyhi;		// Return the high half of the multiply
	wire	mpybusy;	// The multiply is busy if true
	wire	mpydone;	// True if we'll be valid on the next clock;

	// A 4-way multiplexer can be done in one 6-LUT.
	// A 16-way multiplexer can therefore be done in 4x 6-LUT's with
	//	the Xilinx multiplexer fabric that follows. 
	// Given that we wish to apply this multiplexer approach to 33-bits,
	// this will cost a minimum of 132 6-LUTs.

	wire	this_is_a_multiply_op;
	assign	this_is_a_multiply_op = (i_stb)&&((i_op[3:1]==3'h5)||(i_op[3:0]==4'hc));

	//
	// Pull in the multiply logic from elsewhere
	//
`ifdef	FORMAL
`define	MPYOP	abs_mpy
`else
`define	MPYOP	mpyop
`endif
<<<<<<< HEAD
	`MPYOP thempy(i_clk, i_reset, this_is_a_multiply_op, i_op[1:0],
=======
	`MPYOP #(.IMPLEMENT_MPY(IMPLEMENT_MPY)) thempy(i_clk, i_reset, this_is_a_multiply_op, i_op[1:0],
>>>>>>> 0bae67f5
		i_a, i_b, mpydone, mpybusy, mpy_result, mpyhi);

	//
	// The master ALU case statement
	//
	always @(posedge i_clk)
	if (i_stb)
	begin
		pre_sign <= (i_a[31]);
		c <= 1'b0;
		casez(i_op)
		4'b0000:{c,o_c } <= {1'b0,i_a}-{1'b0,i_b};// CMP/SUB
		4'b0001:   o_c   <= i_a & i_b;		// BTST/And
		4'b0010:{c,o_c } <= i_a + i_b;		// Add
		4'b0011:   o_c   <= i_a | i_b;		// Or
		4'b0100:   o_c   <= i_a ^ i_b;		// Xor
		4'b0101:{o_c,c } <= w_lsr_result[32:0];	// LSR
		4'b0110:{c,o_c } <= w_lsl_result[32:0]; // LSL
		4'b0111:{o_c,c } <= w_asr_result[32:0];	// ASR
		4'b1000:   o_c   <= w_brev_result;	// BREV
		4'b1001:   o_c   <= { i_a[31:16], i_b[15:0] }; // LODILO
		4'b1010:   o_c   <= mpy_result[63:32];	// MPYHU
		4'b1011:   o_c   <= mpy_result[63:32];	// MPYHS
		4'b1100:   o_c   <= mpy_result[31:0];	// MPY
		default:   o_c   <= i_b;		// MOV, LDI
		endcase
	end else // if (mpydone)
		// set the output based upon the multiply result
		o_c <= (mpyhi)?mpy_result[63:32]:mpy_result[31:0];

	reg	r_busy;
	initial	r_busy = 1'b0;
	always @(posedge i_clk)
		if (i_reset)
			r_busy <= 1'b0;
		else if (IMPLEMENT_MPY > 1)
			r_busy <= ((i_stb)&&(this_is_a_multiply_op))||mpybusy;
		else
			r_busy <= 1'b0;

	assign	o_busy = (r_busy); // ||((IMPLEMENT_MPY>1)&&(this_is_a_multiply_op));


	assign	z = (o_c == 32'h0000);
	assign	n = (o_c[31]);
	assign	v = (set_ovfl)&&(pre_sign != o_c[31]);
	wire	vx = (keep_sgn_on_ovfl)&&(pre_sign != o_c[31]);

	assign	o_f = { v, n^vx, c, z };

	initial	o_valid = 1'b0;
	always @(posedge i_clk)
		if (i_reset)
			o_valid <= 1'b0;
		else if (IMPLEMENT_MPY <= 1)
			o_valid <= (i_stb);
		else
			o_valid <=((i_stb)&&(!this_is_a_multiply_op))||(mpydone);

`ifdef	FORMAL
	initial	assume(i_reset);
	reg	f_past_valid;

	initial	f_past_valid = 1'b0;
	always @(posedge i_clk)
		f_past_valid = 1'b1;

`ifdef	CPUOPS
`define	ASSUME	assume
`define	ASSERT	assert
`else
`define	ASSUME	assert
`define	ASSERT	assume
`endif

	// No request should be given us if/while we are busy
	always @(posedge i_clk)
	if (o_busy)
		`ASSUME(!i_stb);

	// Following any request other than a multiply request, we should
	// respond in the next cycle
	always @(posedge i_clk)
	if ((f_past_valid)&&(!$past(o_busy))&&(!$past(this_is_a_multiply_op)))
		`ASSERT(!o_busy);

	// Valid and busy can never both be asserted
	always @(posedge i_clk)
		`ASSERT((!o_valid)||(!r_busy));

	// Following any busy, we should always become valid
	always @(posedge i_clk)
	if ((f_past_valid)&&($past(o_busy))&&(!o_busy))
		`ASSERT($past(i_reset) || o_valid);
`endif
endmodule<|MERGE_RESOLUTION|>--- conflicted
+++ resolved
@@ -39,19 +39,12 @@
 //
 `default_nettype	none
 //
-<<<<<<< HEAD
-//
-module	cpuops(i_clk,i_reset, i_stb, i_op, i_a, i_b, o_c, o_f, o_valid,
-			o_busy);
-	parameter	IMPLEMENT_MPY = 1;
-=======
 //
 `include "cpudefs.v"
 //
 module	cpuops(i_clk,i_reset, i_stb, i_op, i_a, i_b, o_c, o_f, o_valid,
 			o_busy);
 	parameter	IMPLEMENT_MPY = `OPT_MULTIPLY;
->>>>>>> 0bae67f5
 	input	wire	i_clk, i_reset, i_stb;
 	input	wire	[3:0]	i_op;
 	input	wire	[31:0]	i_a, i_b;
@@ -121,11 +114,7 @@
 `else
 `define	MPYOP	mpyop
 `endif
-<<<<<<< HEAD
-	`MPYOP thempy(i_clk, i_reset, this_is_a_multiply_op, i_op[1:0],
-=======
 	`MPYOP #(.IMPLEMENT_MPY(IMPLEMENT_MPY)) thempy(i_clk, i_reset, this_is_a_multiply_op, i_op[1:0],
->>>>>>> 0bae67f5
 		i_a, i_b, mpydone, mpybusy, mpy_result, mpyhi);
 
 	//
