////////////////////////////////////////////////////////////////////////////////
//
// Filename:	idecode.v
//
// Project:	Zip CPU -- a small, lightweight, RISC CPU soft core
//
// Purpose:	This RTL file specifies how instructions are to be decoded
//		into their underlying meanings.  This is specifically a version
//	designed to support a "Next Generation", or "Version 2" instruction
//	set as (currently) activated by the OPT_NEW_INSTRUCTION_SET option
//	in cpudefs.v.
//
//	I expect to (eventually) retire the old instruction set, at which point
//	this will become the default instruction set decoder.
//
//
// Creator:	Dan Gisselquist, Ph.D.
//		Gisselquist Technology, LLC
//
////////////////////////////////////////////////////////////////////////////////
//
// Copyright (C) 2015-2017, Gisselquist Technology, LLC
//
// This program is free software (firmware): you can redistribute it and/or
// modify it under the terms of  the GNU General Public License as published
// by the Free Software Foundation, either version 3 of the License, or (at
// your option) any later version.
//
// This program is distributed in the hope that it will be useful, but WITHOUT
// ANY WARRANTY; without even the implied warranty of MERCHANTIBILITY or
// FITNESS FOR A PARTICULAR PURPOSE.  See the GNU General Public License
// for more details.
//
// You should have received a copy of the GNU General Public License along
<<<<<<< HEAD
// with this program.  (It's in the $(ROOT)/doc directory, run make with no
=======
// with this program.  (It's in the $(ROOT)/doc directory.  Run make with no
>>>>>>> fa8f012a
// target there if the PDF file isn't present.)  If not, see
// <http://www.gnu.org/licenses/> for a copy.
//
// License:	GPL, v3, as defined and found on www.gnu.org,
//		http://www.gnu.org/licenses/gpl.html
//
//
////////////////////////////////////////////////////////////////////////////////
//
//
//
<<<<<<< HEAD
`define	CPU_SP_REG	4'hd
=======
// `define	OPT_NEW_VLIW
>>>>>>> fa8f012a
`define	CPU_CC_REG	4'he
`define	CPU_PC_REG	4'hf
//
`include "cpudefs.v"
//
//
//
module	idecode(i_clk, i_rst, i_ce, i_stalled,
		i_instruction, i_gie, i_pc, i_pf_valid,
			i_illegal,
		o_phase, o_illegal,
		o_pc, o_gie,
		o_dcdR, o_dcdA, o_dcdB, o_I, o_zI,
		o_cond, o_wF,
		o_op, o_ALU, o_M, o_DV, o_FP, o_break, o_lock,
		o_wR, o_rA, o_rB,
		o_early_branch, o_branch_pc, o_ljmp,
		o_pipe,
		o_sim, o_sim_immv
		);
	parameter	ADDRESS_WIDTH=24, IMPLEMENT_MPY=1, EARLY_BRANCHING=1,
			IMPLEMENT_DIVIDE=1, IMPLEMENT_FPU=0, AW = ADDRESS_WIDTH;
	input			i_clk, i_rst, i_ce, i_stalled;
	input	[31:0]		i_instruction;
	input			i_gie;
	input	[(AW-1):0]	i_pc;
	input			i_pf_valid, i_illegal;
	output	wire		o_phase;
	output	reg		o_illegal;
	output	reg	[AW:0]	o_pc;
	output	reg		o_gie;
	output	reg	[6:0]	o_dcdR, o_dcdA, o_dcdB;
	output	wire	[31:0]	o_I;
	output	reg		o_zI;
	output	reg	[3:0]	o_cond;
	output	reg		o_wF;
	output	reg	[3:0]	o_op;
	output	reg		o_ALU, o_M, o_DV, o_FP, o_break;
	output	wire		o_lock;
	output	reg		o_wR, o_rA, o_rB;
	output	wire		o_early_branch;
	output	wire	[(AW-1):0]	o_branch_pc;
	output	wire		o_ljmp;
	output	wire		o_pipe;
	output	reg		o_sim		/* verilator public_flat */;
	output	reg	[22:0]	o_sim_immv	/* verilator public_flat */;

	wire	dcdA_stall, dcdB_stall, dcdF_stall;
	wire			o_dcd_early_branch;
	wire	[(AW-1):0]	o_dcd_branch_pc;
	reg	o_dcdI, o_dcdIz;
`ifdef	OPT_PIPELINED
	reg	r_lock;
`endif
`ifdef	OPT_PIPELINED_BUS_ACCESS
	reg	r_pipe;
`endif


`ifdef	OPT_NEW_VLIW
	wire	[4:0]	w_wideop;
	wire	[2:0]	w_vliwop;
`else
	wire	[4:0]	w_op;
`endif
	wire		w_ldi, w_mov, w_cmptst, w_ldilo, w_ALU, w_brev, w_noop,
			w_mpy;
	wire	[4:0]	w_dcdR, w_dcdB, w_dcdA;
	wire		w_dcdR_pc, w_dcdR_cc;
	wire		w_dcdA_pc, w_dcdA_cc;
	wire		w_dcdB_pc, w_dcdB_cc;
	wire	[3:0]	w_cond;
<<<<<<< HEAD
	wire		w_wF, w_mem, w_sto, w_lod, w_div, w_fpu;
=======
	wire		w_wF, w_dcdM, w_dcdDV, w_dcdFP, w_sto;
>>>>>>> fa8f012a
	wire		w_wR, w_rA, w_rB, w_wR_n;
	wire		w_ljmp, w_ljmp_dly, w_cis_ljmp;
	wire	[31:0]	iword;


<<<<<<< HEAD
`ifdef	OPT_CIS
	reg	[15:0]	r_nxt_half;
=======
`ifdef	OPT_VLIW
`ifdef	OPT_NEW_VLIW
	reg	[15:0]	r_nxt_half;
	assign	iword = (o_phase) ? { r_nxt_half[15:0], 16'h00 }: i_instruction;
`else
	reg	[16:0]	r_nxt_half;
>>>>>>> fa8f012a
	assign	iword = (o_phase)
				// set second half as a NOOP ... but really
				// shouldn't matter
			? { r_nxt_half[15:0], i_instruction[15:0] }
			: i_instruction;
`endif
`else
	assign	iword = { 1'b0, i_instruction[30:0] };
`endif

	generate
	if (EARLY_BRANCHING != 0)
<<<<<<< HEAD
	begin
`ifdef	OPT_CIS
		reg	r_pre_ljmp;
		always @(posedge i_clk)
		if ((i_rst)||(o_early_branch))
			r_pre_ljmp <= 1'b0;
		else if ((i_ce)&&(i_pf_valid))
			r_pre_ljmp <= (!o_phase)&&(i_instruction[31])
				&&(i_instruction[14:0] == 15'h7cf8);
		else if (i_ce)
			r_pre_ljmp <= 1'b0;

		assign	w_cis_ljmp = r_pre_ljmp;
`else
		assign	w_cis_ljmp = 1'b0;
`endif
		// 0.1111.10010.000.1.1111.000000000...
		// 0111.1100.1000.0111.11000....
		assign	w_ljmp = (iword == 32'h7c87c000);
	end else begin
		assign	w_cis_ljmp = 1'b0;
=======
`ifdef	OPT_NEW_VLIW
		assign	w_ljmp = (iword == 32'h7c87c000)
				||((iword[31:16] == 16'hfef8)&&(o_phase));
`else
		assign	w_ljmp = (iword == 32'h7c87c000);
`endif
	else
>>>>>>> fa8f012a
		assign	w_ljmp = 1'b0;
	end
	endgenerate

`ifdef	OPT_CIS
`ifdef	VERILATOR
	wire	[4:0]	w_cis_op;
	always @(iword)
		if (!iword[31])
			w_cis_op = w_op;
		else case(iword[26:24])
		3'h0: w_cis_op = 5'h00;
		3'h1: w_cis_op = 5'h01;
		3'h2: w_cis_op = 5'h02;
		3'h3: w_cis_op = 5'h10;
		3'h4: w_cis_op = 5'h12;
		3'h5: w_cis_op = 5'h13;
		3'h6: w_cis_op = 5'h18;
		3'h7: w_cis_op = 5'h0d;
		endcase
`else
	reg	[4:0]	w_cis_op;
	always @(iword,w_op)
		if (!iword[31])
			w_cis_op <= w_op;
		else case(iword[26:24])
		3'h0: w_cis_op <= 5'h00;
		3'h1: w_cis_op <= 5'h01;
		3'h2: w_cis_op <= 5'h02;
		3'h3: w_cis_op <= 5'h10;
		3'h4: w_cis_op <= 5'h12;
		3'h5: w_cis_op <= 5'h13;
		3'h6: w_cis_op <= 5'h18;
		3'h7: w_cis_op <= 5'h0d;
		endcase
`endif
`else
	always @(iword)
		w_cis_op <= w_op;
`endif

`ifdef	OPT_NEW_VLIW
	assign	w_wideop= iword[26:22];
	assign	w_vliwop= iword[26:24];
	assign	w_mov    = (!iword[31])&&(w_wideop == 5'h0f)
				||((iword[31])&&(w_vliwop == 3'h3));
	assign	w_ldi    = ((!iword[31])&&(w_wideop[4:1]  == 4'hb))
				||((iword[31])&&(w_vliwop == 3'h5));
	assign	w_brev   = (!iword[31])&&(w_wideop       == 5'hc);
	assign	w_cmptst = (!iword[31])&&(w_wideop[4:1]  == 4'h8)
				||((iword[31])&&(w_vliwop == 3'h4));
	assign	w_ldilo  = (!iword[31])&&(w_wideop[4:0] == 5'h9);
	assign	w_mpy    = (!iword[31])&&((w_wideop[4:1]==4'h5)
					||(w_wideop[4:0]==5'h08));
	assign	w_ALU    =((!iword[31])&&(~w_wideop[4]))
				||((iword[31])&&(w_vliwop[2:1] != 2'b11)
					&&(w_vliwop[2:0] != 3'h5));
`else
	assign	w_op= iword[26:22];
<<<<<<< HEAD
	assign	w_mov    = (w_cis_op      == 5'h0d);
	assign	w_ldi    = (w_cis_op[4:1] == 4'hc);
	assign	w_brev   = (w_cis_op      == 5'h8);
	assign	w_cmptst = (w_cis_op[4:1] == 4'h8);
	assign	w_ldilo  = (w_cis_op[4:0] == 5'h9);
	assign	w_ALU    = (!w_cis_op[4]) // anything with [4]==0, but ...
				&&(w_cis_op[3:1] != 3'h7); // not the divide


	// w_dcdR (4 LUTs)
	//
	// What register will we be placing results into (if at all)?
=======
	assign	w_mov    = (w_op      == 5'h0f);
	assign	w_ldi    = (w_op[4:1] == 4'hb);
	assign	w_brev   = (w_op      == 5'hc);
	assign	w_cmptst = (w_op[4:1] == 4'h8);
	assign	w_ldilo  = (w_op[4:0] == 5'h9);
	assign	w_mpy    = ((w_op[4:1]==4'h5)||(w_op[4:0]==5'h08));
	assign	w_ALU    = (~w_op[4]);
`endif

	// 4 LUTs
>>>>>>> fa8f012a
	//
	// Two parts to the result register: the register set, given for
	// moves in iword[18] but only for the supervisor, and the other
	// four bits encoded in the instruction.
	//
<<<<<<< HEAD
	assign	w_dcdR = { ((!iword[31])&&(w_mov)&&(~i_gie))?iword[18]:i_gie,
=======
`ifdef	OPT_NEW_VLIW
	assign	w_dcdR[4] = ((w_mov)&&(!i_gie))
				?((iword[31])?iword[23]:iword[18])
					:i_gie;
	assign	w_dcdR[3:0] = iword[30:27];
`else
`ifdef	OPT_NO_USERMODE
	assign	w_dcdR = { 1'b0, iword[30:27] };
`else
	assign	w_dcdR = { ((~iword[31])&&(w_mov)&&(~i_gie))?iword[18]:i_gie,
>>>>>>> fa8f012a
				iword[30:27] };
`endif
`endif
	// 2 LUTs
	//
	// If the result register is either CC or PC, and this would otherwise
	// be a floating point instruction with floating point opcode of 0,
	// then this is a NOOP.
<<<<<<< HEAD
	assign	w_noop   = (!iword[31])&&(w_op[4:0] == 5'h1f)&&(
=======
`ifdef	OPT_NEW_VLIW
	assign	w_noop   = (!iword[31])&&(w_wideop[4:0] == 5'h18)&&(
			((IMPLEMENT_FPU>0)&&(w_dcdR[3:1] == 3'h7))
			||(IMPLEMENT_FPU==0));
`else
	assign	w_noop   = (w_op[4:0] == 5'h18)&&(
>>>>>>> fa8f012a
			((IMPLEMENT_FPU>0)&&(w_dcdR[3:1] == 3'h7))
			||(IMPLEMENT_FPU==0));
`endif

<<<<<<< HEAD
	// dcdB - What register is used in the opB?
	//
	assign w_dcdB[4] = ((!iword[31])&&(w_mov)&&(~i_gie))?iword[13]:i_gie;
	assign w_dcdB[3:0]= (iword[31])
				? (((!iword[23])&&(iword[26:25]==2'b10))
					? `CPU_SP_REG : iword[22:19])
				: iword[17:14];
=======
`ifdef	OPT_NEW_VLIW
	// i_gie, iword[31], iword[23:14]
	assign	w_dcdB =
		// In VLIW mode, if no register is given, it is the stack
		((iword[31])&&(iword[23])&&(w_vliwop[2:1]==2'b11))
					? {(i_gie),4'hd}
		// Otherwise, on a non-VLIW supervisor move instruction, the
		// GIT bit comes from the instruction
		: { (((!iword[31])&&(w_mov)&&(~i_gie)) ? iword[13] : i_gie),
				(iword[31]?iword[22:19]:iword[17:14]) };
`else
`ifdef	OPT_NO_USERMODE
	assign	w_dcdB = { 1'b0, iword[17:14] };
`else
	// 4 LUTs
	assign	w_dcdB = { ((~iword[31])&&(w_mov)&&(~i_gie))?iword[13]:i_gie,
				iword[17:14] };
`endif
`endif
>>>>>>> fa8f012a

	// 0 LUTs
	assign	w_dcdA = w_dcdR;	// on ZipCPU, A is always result reg
	// 2 LUTs, 1 delay each
	assign	w_dcdR_pc = (w_dcdR == {i_gie, `CPU_PC_REG});
	assign	w_dcdR_cc = (w_dcdR == {i_gie, `CPU_CC_REG});
	// 0 LUTs
	assign	w_dcdA_pc = w_dcdR_pc;
	assign	w_dcdA_cc = w_dcdR_cc;
	// 2 LUTs, 1 delays each
	assign	w_dcdB_pc = (w_rB)&&(w_dcdB[3:0] == `CPU_PC_REG);
	assign	w_dcdB_cc = (w_rB)&&(w_dcdB[3:0] == `CPU_CC_REG);

	// Under what condition will we execute this
	// instruction?  Only the load immediate instruction
	// is completely unconditional.
	//
	// 3+4 LUTs
<<<<<<< HEAD
	assign	w_cond = ((w_ldi)||(iword[31])) ? 4'h8 :
			{ (iword[21:19]==3'h0), iword[21:19] };
=======
`ifdef	OPT_NEW_VLIW
	assign	w_cond = ((w_ldi)||(iword[31])) ? 4'h8 :
			{ (iword[21:19]==3'h0), iword[21:19] };
`else
	assign	w_cond = (w_ldi) ? 4'h8 :
			(iword[31])?{(iword[20:19]==2'b00),
					1'b0,iword[20:19]}
			: { (iword[21:19]==3'h0), iword[21:19] };
`endif
>>>>>>> fa8f012a

`ifdef	OPT_NEW_VLIW
	// 1 LUT (5-inputs)
	assign	w_dcdM    = ((iword[31])&&(w_vliwop[2:1]==2'b11))
				||((!iword[31])&&(w_wideop[4:1] == 4'h9));
	assign	w_sto     = ((iword[31])&&(w_vliwop[2:0]==3'b111))
				||((!iword[31])&&(w_wideop[4:0]==5'h13));
	// 1 LUT (5-inputs)
	assign	w_dcdDV   = (!iword[31])&&(w_wideop[4:1] == 4'ha);
	//  1 LUT (6-inputs)
	assign	w_dcdFP   = (!iword[31])&&(w_wideop[4:3] == 2'b11)
					&&(w_dcdR[3:1] != 3'h7);
`else
	// 1 LUT
<<<<<<< HEAD
	assign	w_mem    = (w_cis_op[4:3] == 2'b10)&&(w_cis_op[2:1] !=2'b00);
	assign	w_sto     = (w_mem)&&( w_cis_op[0]);
	assign	w_lod     = (w_mem)&&(!w_cis_op[0]);
	// 1 LUT
	assign	w_div     = (!iword[31])&&(w_op[4:1] == 4'h7);
	// 2 LUTs
	assign	w_fpu   = (!iword[31])&&(w_op[4:3] == 2'b11)
				&&(w_dcdR[3:1] != 3'h7)&&(w_op[2:1] != 2'b00);
	//
	// rA - do we need to read register A?
	assign	w_rA = // Floating point reads reg A
			((w_fpu)&&(w_cis_op[4:1] != 4'hf))
			// Divide's read A
			||(w_div)
			// ALU ops read A,
			//	except for MOV's and BREV's which don't
			||((w_ALU)&&(!w_brev)&&(!w_mov))
			// STO's read A
			||(w_sto)
			// Test/compares
			||(w_cmptst);
	// rB -- do we read a register for operand B?  Specifically, do we
	// add the registers value to the immediate to create opB?
	assign	w_rB     = (w_mov)
				||((!iword[31])&&(iword[18])&&(!w_ldi))
				||(( iword[31])&&(iword[23])&&(!w_ldi))
				// If using compressed instruction sets,
				// we *always* read on memory operands.
				||(( iword[31])&&(w_mem));
	// wR -- will we be writing our result back?
	// wR_n = !wR
	// 1 LUT: All but STO, NOOP/BREAK/LOCK, and CMP/TST write back to w_dcdR
	assign	w_wR_n   = (w_sto)
				||((!iword[31])&&(w_cis_op[4:3]==2'b11)
					&&(w_cis_op[2:1]!=2'b00)
					&&(w_dcdR[3:1]==3'h7))
=======
	assign	w_dcdM    = (w_op[4:1] == 4'h9);
	assign	w_sto     = (w_dcdM)&&(w_op[0]);
	// 1 LUT
	assign	w_dcdDV   = (w_op[4:1] == 4'ha);
	// 1 LUT
	assign	w_dcdFP   = (w_op[4:3] == 2'b11)&&(w_dcdR[3:1] != 3'h7);
`endif

`ifdef	OPT_NEW_VLIW
	assign	w_rA     = (w_dcdFP) // FPU instructions read A
				// Divide's read A
				||(w_dcdDV)
				// ALU read's A, unless it's a MOV to A
				||(iword[31])&&(w_wideop[4])&&(w_mov)
				// This includes LDILO
				// STO's read A, loads do not
				||((!iword[31])&&(w_dcdM)&&(w_wideop[0]))
				   ||((iword[31])&&(w_dcdM)&&(w_vliwop[0]))
				// Test/compares
				||(w_cmptst);
`else
	// 1 LUTs -- do we read a register for operand B?  Specifically, do
	// we need to stall if the register is not (yet) ready?
	// 4 LUT's--since it depends upon FP/NOOP condition (vs 1 before)
	//	Everything reads A but ... NOOP/BREAK/LOCK, LDI, LOD, MOV
	assign	w_rA     = (w_dcdFP)
				// Divide's read A
				||(w_dcdDV)
				// ALU read's A, unless it's a MOV to A
				// This includes LDIHI/LDILO
				||((~w_op[4])&&(w_op[3:0]!=4'hf)&&(!w_brev))
				// STO's read A
				||((w_dcdM)&&(w_op[0]))
				// Test/compares
				||(w_cmptst);
`endif
`ifdef	OPT_NEW_VLIW
	assign	w_rB     = (w_mov) // Move instructions always read B
				||((iword[31])&&(w_dcdM)) // VLIW MEM reads B
				||((~w_ldi) // LDI instructions never read B
					// otherwise, follow OpB rules
				  &&(((!iword[31])&&(iword[18]))
				     ||((iword[31])&&((iword[23])||(w_sto)))));
`else
	// 1 LUTs -- do we read a register for operand B?  Specifically, do
	// we need to stall if the register is not (yet) ready?
	assign	w_rB     = (w_mov)||((iword[18])&&(~w_ldi));
`endif
`ifdef	OPT_NEW_VLIW
	assign	w_wR_n   = ((w_sto) // Stores don't write to OpA
				// Neither does the NOOP group
				||(!iword[31])
					&&((IMPLEMENT_FPU==0)||(w_dcdR[3:1]==3'h7))
					&&(w_wideop[4:3]==2'b11))
				// Finally, compare and test instructions don't
				// write their results back to OpA
>>>>>>> fa8f012a
				||(w_cmptst);
`else
	// 1 LUT: All but STO, NOOP/BREAK/LOCK, and CMP/TST write back to w_dcdR
	assign	w_wR_n   = (w_sto)||(w_cmptst)
				||((w_op[4:3]==2'b11)&&(w_dcdR[3:1]==3'h7));
`endif
	assign	w_wR     = ~w_wR_n;
	//
	// wF -- do we write flags when we are done?
	//
	assign	w_wF     = (w_cmptst)
			||((w_cond[3])&&((w_fpu)||(w_div)
				||((w_ALU)&&(!w_mov)&&(!w_ldilo)&&(!w_brev)
					&&(w_dcdR[3:1] != 3'h7))));

	// Bottom 13 bits: no LUT's
	// w_dcd[12: 0] -- no LUTs
	// w_dcd[   13] -- 2 LUTs
	// w_dcd[17:14] -- (5+i0+i1) = 3 LUTs, 1 delay
	// w_dcd[22:18] : 5 LUTs, 1 delay (assuming high bit is o/w determined)
	reg	[22:0]	r_I;
	wire	[22:0]	w_I, w_fullI;
	wire		w_Iz;

	assign	w_fullI = (w_ldi) ? { iword[22:0] } // LDI
			// MOVE immediates have one less bit
			:((w_mov) ?{ {(23-13){iword[12]}}, iword[12:0] }
			// Normal Op-B immediate ... 18 or 14 bits
			:((~iword[18]) ? { {(23-18){iword[17]}}, iword[17:0] }
			: { {(23-14){iword[13]}}, iword[13:0] }
			));

<<<<<<< HEAD
`ifdef	OPT_CIS
	wire	[7:0]	w_halfbits;
	assign	w_halfbits = iword[23:16];

	wire	[7:0]	w_halfI;
	assign	w_halfI = (iword[26:24]==3'h6) ? w_halfbits[7:0]
			:(w_halfbits[7])?
				{ {(6){w_halfbits[2]}}, w_halfbits[1:0]}
				:{ w_halfbits[6], w_halfbits[6:0] };
	assign	w_I  = (iword[31])?{{(23-8){w_halfI[7]}}, w_halfI }:w_fullI;
=======
`ifdef	OPT_VLIW
`ifdef	OPT_NEW_VLIW
	wire	[7:0]	w_halfI;
	assign	w_halfI = (iword[26:24]==3'h5) ? { iword[23:16] } // LDI
			:((iword[26:24]==3'h3) ? { {(8-2){iword[18]}}, iword[17:16] } // Move
			:((!iword[23])
				? { {(8-2){iword[18]}}, iword[17:16] }
				: { {(8-7){iword[13]}}, iword[22:16] }));
	assign	w_I  = (iword[31])? {{(23-8){w_halfI[7]}}, w_halfI }:w_fullI;
`else
	wire	[5:0]	w_halfI;
	assign	w_halfI = (w_ldi) ? iword[5:0]
				:((iword[5]) ? 6'h00 : {iword[4],iword[4:0]});
	assign	w_I  = (iword[31])? {{(23-6){w_halfI[5]}}, w_halfI }:w_fullI;
`endif
>>>>>>> fa8f012a
`else
	assign	w_I  = w_fullI;
`endif
	assign	w_Iz = (w_I == 0);


`ifdef	OPT_CIS
	//
	// The o_phase parameter is special.  It needs to let the software
	// following know that it cannot break/interrupt on an o_phase asserted
	// instruction, lest the break take place between the first and second
	// half of a CIS instruction.  To do this, o_phase must be asserted
	// when the first instruction half is valid, but not asserted on either
	// a 32-bit instruction or the second half of a 2x16-bit instruction.
	reg	r_phase;
	initial	r_phase = 1'b0;
	always @(posedge i_clk)
		if ((i_rst) // When no instruction is in the pipe, phase is zero
			||(o_early_branch)||(w_ljmp_dly))
			r_phase <= 1'b0;
		else if ((i_ce)&&(i_pf_valid))
			r_phase <= (o_phase)? 1'b0
				: ((i_instruction[31])&&(i_pf_valid));
		else if (i_ce)
			r_phase <= 1'b0;
	// Phase is '1' on the first instruction of a two-part set
	// But, due to the delay in processing, it's '1' when our output is
	// valid for that first part, but that'll be the same time we
	// are processing the second part ... so it may look to us like a '1'
	// on the second half of processing.

	assign	o_phase = r_phase;
`else
	assign	o_phase = 1'b0;
`endif


	initial	o_illegal = 1'b0;
	always @(posedge i_clk)
		if (i_rst)
			o_illegal <= 1'b0;
		else if (i_ce)
		begin
`ifdef	OPT_CIS
			o_illegal <= (i_illegal);
`else
			o_illegal <= ((i_illegal) || (i_instruction[31]));
`endif
<<<<<<< HEAD
			if ((IMPLEMENT_MPY==0)&&((w_cis_op[4:1]==4'h5)||(w_cis_op[4:0]==5'h0c)))
=======
			if ((IMPLEMENT_MPY==0)&&(w_mpy))
>>>>>>> fa8f012a
				o_illegal <= 1'b1;

			if ((IMPLEMENT_DIVIDE==0)&&(w_div))
				o_illegal <= 1'b1;
			else if ((IMPLEMENT_DIVIDE!=0)&&(w_div)&&(w_dcdR[3:1]==3'h7))
				o_illegal <= 1'b1;


			if ((IMPLEMENT_FPU==0)&&(w_fpu))
				o_illegal <= 1'b1;

<<<<<<< HEAD
			if ((w_cis_op[4:3]==2'b11)&&(w_cis_op[2:1]!=2'b00)
				&&(w_dcdR[3:1]==3'h7)
=======
`ifdef	OPT_NEW_VLIW
			if((!iword[31])&&(w_wideop[4:3]==2'b11)&&(w_dcdR[3:1]==3'h7)
				&&(
					(w_wideop[2:0] != 3'h1)	// BREAK
`ifdef	OPT_PIPELINED
					&&(w_wideop[2:0] != 3'h2)	// LOCK
`endif
					&&(w_wideop[2:0] != 3'h0)))	// NOOP
`else
			if((!iword[31])&&(w_op[4:3]==2'b11)&&(w_dcdR[3:1]==3'h7)
>>>>>>> fa8f012a
				&&(
					(w_cis_op[2:0] != 3'h4)	// BREAK
`ifdef	OPT_PIPELINED
					&&(w_cis_op[2:0] != 3'h5)	// LOCK
`endif
<<<<<<< HEAD
					// SIM instructions are always illegal
					&&(w_cis_op[2:0] != 3'h7)))	// NOOP
=======
					&&(w_op[2:0] != 3'h0)))	// NOOP
`endif
>>>>>>> fa8f012a
				o_illegal <= 1'b1;
		end


	always @(posedge i_clk)
		if (i_ce)
		begin
`ifdef	OPT_CIS
			if (!o_phase)
				o_gie<= i_gie;

			if ((iword[31])&&(!o_phase))
				o_pc <= { i_pc, 1'b1 };
			else if ((iword[31])&&(i_pf_valid))
				o_pc <= { i_pc, 1'b0 };
			else
				o_pc <= { i_pc + 1'b1, 1'b0 };
`else
			o_gie<= i_gie;
			o_pc <= i_pc+{{(AW-1){1'b0}},1'b1};
`endif

			// Under what condition will we execute this
			// instruction?  Only the load immediate instruction
			// is completely unconditional.
			o_cond <= w_cond;
			// Don't change the flags on conditional instructions,
			// UNLESS: the conditional instruction was a CMP
			// or TST instruction.
			o_wF <= w_wF;

			// Record what operation/op-code (4-bits) we are doing
			//	Note that LDI magically becomes a MOV
			// 	instruction here.  That way it's a pass through
			//	the ALU.  Likewise, the two compare instructions
			//	CMP and TST becomes SUB and AND here as well.
			// We keep only the bottom four bits, since we've
			// already done the rest of the decode necessary to
			// settle between the other instructions.  For example,
			// o_FP plus these four bits uniquely defines the FP
			// instruction, o_DV plus the bottom of these defines
			// the divide, etc.
<<<<<<< HEAD
			o_op <= ((w_ldi)||(w_noop))? 4'hd : w_cis_op[3:0];
=======
`ifdef	OPT_NEW_VLIW
			if (iword[31])
			begin
				case(w_vliwop)
				3'b000: o_op <= 4'h0;	// SUB
				3'b001: o_op <= 4'h1;	// AND
				3'b010: o_op <= 4'h2;	// ADD
				3'b011: o_op <= 4'hf;	// MOV
				3'b100: o_op <= 4'h0;	// CMP
				3'b101: o_op <= 4'hf;	// LDI
				3'b110: o_op <= 4'h2;	// LOD
				3'b111: o_op <= 4'h3;	// STO
				endcase
			end else
				o_op <= (w_ldi)||(w_noop)? 4'hf:w_wideop[3:0];
`else
			o_op <= (w_ldi)||(w_noop)? 4'hf:w_op[3:0];
`endif
>>>>>>> fa8f012a

			// Default values
			o_dcdR <= { w_dcdR_cc, w_dcdR_pc, w_dcdR};
			o_dcdA <= { w_dcdA_cc, w_dcdA_pc, w_dcdA};
			o_dcdB <= { w_dcdB_cc, w_dcdB_pc, w_dcdB};
			o_wR  <= w_wR;
			o_rA  <= w_rA;
			o_rB  <= w_rB;
			r_I    <= w_I;
			o_zI   <= w_Iz;

			// Turn a NOOP into an ALU operation--subtract in
			// particular, although it doesn't really matter as long
			// as it doesn't take longer than one clock.  Note
			// also that this depends upon not setting any registers
			// or flags, which should already be true.
<<<<<<< HEAD
			o_ALU  <=  (w_ALU)||(w_ldi)||(w_cmptst)||(w_noop);
			o_M    <=  w_mem;
			o_DV   <=  w_div;
			o_FP   <=  w_fpu;

			o_break <= (!iword[31])&&(w_op[4:0]==5'h1c)&&(
=======
			o_ALU  <=  (w_ALU)||(w_ldi)||(w_cmptst)||(w_noop); // 2 LUT
			o_M    <=  w_dcdM;
			o_DV   <=  w_dcdDV;
			o_FP   <=  w_dcdFP;


`ifdef	OPT_NEW_VLIW
			o_break <= (!iword[31])&&((w_wideop[4:0]==5'b11001)&&(
				((IMPLEMENT_FPU>0)&&(w_dcdR[3:1]==3'h7))
				||(IMPLEMENT_FPU==0)));
`ifdef	OPT_PIPELINED
			r_lock  <= (!iword[31])&&(w_wideop[4:0]==5'b11010)&&(
				((IMPLEMENT_FPU>0)&&(w_dcdR[3:1]==3'h7))
				||(IMPLEMENT_FPU==0));
`endif
`else // OPT_NEW_VLIW
			o_break <= (w_op[4:0]==5'b11001)&&(
>>>>>>> fa8f012a
				((IMPLEMENT_FPU>0)&&(w_dcdR[3:1]==3'h7))
				||(IMPLEMENT_FPU==0));
`ifdef	OPT_PIPELINED
			r_lock  <= (!iword[31])&&(w_op[4:0]==5'h1d)&&(
				((IMPLEMENT_FPU>0)&&(w_dcdR[3:1]==3'h7))
				||(IMPLEMENT_FPU==0));
`endif
<<<<<<< HEAD
`ifdef	OPT_CIS
			r_nxt_half <= { iword[31], iword[14:0] };
`endif

`ifdef	VERILATOR
			// Support the SIM instruction(s)
			o_sim <= (!iword[31])&&(w_op[4:1] == 4'hf)
				&&(w_dcdR[3:1] == 3'h7);
`else
			o_sim <= 1'b0;
`endif
			o_sim_immv <= iword[22:0];
=======
`endif
`ifdef	OPT_VLIW
`ifdef	OPT_NEW_VLIW
			r_nxt_half <= { iword[31], iword[14:0] };
`else
			r_nxt_half <= { iword[31], iword[13:5],
				((iword[21])? iword[20:19] : 2'h0),
				iword[4:0] };
`endif
`endif
>>>>>>> fa8f012a
		end

`ifdef	OPT_PIPELINED
	assign	o_lock = r_lock;
`else
	assign	o_lock = 1'b0;
`endif

	generate
	if (EARLY_BRANCHING!=0)
	begin
		reg			r_early_branch, r_ljmp;
		reg	[(AW-1):0]	r_branch_pc;

		initial r_ljmp = 1'b0;
		always @(posedge i_clk)
			if (i_rst)
				r_ljmp <= 1'b0;
`ifdef	OPT_CIS
			else if ((i_ce)&&(o_phase))
				r_ljmp <= w_cis_ljmp;
`endif
			else if ((i_ce)&&(i_pf_valid))
				r_ljmp <= (w_ljmp);
		assign	o_ljmp = r_ljmp;

		always @(posedge i_clk)
		if (i_rst)
			r_early_branch <= 1'b0;
		else if ((i_ce)&&(i_pf_valid))
		begin
			if (r_ljmp)
				// LOD (PC),PC
				r_early_branch <= 1'b1;
			else if ((!iword[31])&&(iword[30:27]==`CPU_PC_REG)
					&&(w_cond[3]))
			begin
<<<<<<< HEAD
				if ((w_op[4:0]==5'h02)&&(!iword[18]))
=======
`ifdef	OPT_NEW_VLIW
				if((!iword[31])&&(w_wideop[4:1]==4'hb))//LDI->PC
					// LDI x,PC
					r_early_branch     <= 1'b1;
				else if ((!iword[31])&&(w_wideop[4:0]==5'h02)
						&&(~iword[18]))
					// Add x,PC
					r_early_branch     <= 1'b1;
				else if ((iword[31])&&(w_vliwop[2:0]==3'h2)
						&&(~iword[23]))
					// Add x,PC
					r_early_branch     <= 1'b1;
				else begin
					r_early_branch     <= 1'b0;
				end
`else
				if (w_op[4:1] == 4'hb) // LDI to PC
					// LDI x,PC
					r_early_branch     <= 1'b1;
				else if ((w_op[4:0]==5'h02)&&(~iword[18]))
>>>>>>> fa8f012a
					// Add x,PC
					r_early_branch     <= 1'b1;
				else
					r_early_branch     <= 1'b0;
<<<<<<< HEAD
=======
				end
`endif
>>>>>>> fa8f012a
			end else
				r_early_branch <= 1'b0;
		end else if (i_ce)
			r_early_branch <= 1'b0;

		always @(posedge i_clk)
			if (i_ce)
			begin
				if (r_ljmp)
<<<<<<< HEAD
					r_branch_pc <= iword[(AW+1):2];
=======
					r_branch_pc <= iword[(AW-1):0];
				else if (w_ldi) // LDI
					r_branch_pc <= {{(AW-23){iword[22]}},iword[22:0]};
>>>>>>> fa8f012a
				else // Add x,PC
				r_branch_pc <= i_pc
					+ {{(AW-15){iword[17]}},iword[16:2]}
					+ {{(AW-1){1'b0}},1'b1};
			end

		assign	w_ljmp_dly         = r_ljmp;
		assign	o_early_branch     = r_early_branch;
		assign	o_branch_pc        = r_branch_pc;
	end else begin
		assign	w_ljmp_dly         = 1'b0;
		assign	o_early_branch = 1'b0;
		assign	o_branch_pc = {(AW){1'b0}};
		assign	o_ljmp = 1'b0;
	end endgenerate


	// To be a pipeable operation there must be ...
	//	1. Two valid adjacent instructions
	//	2. Both must be memory operations, of the same time (both lods
	//		or both stos)
	//	3. Both must use the same register base address
	//	4. Both must be to the same address, or the address incremented
	//		by one
	// Note that we're not using iword here ... there's a lot of logic
	// taking place, and it's only valid if the new word is not compressed.
	//
	reg	r_valid;
`ifdef	OPT_PIPELINED_BUS_ACCESS
	initial	r_pipe = 1'b0;
	always @(posedge i_clk)
		if (i_ce)
			r_pipe <= (r_valid)&&((i_pf_valid)||(o_phase))
				// Both must be memory operations
				&&(w_mem)&&(o_M)
				// Both must be writes, or both stores
				&&(o_op[0] == w_cis_op[0])
				// Both must be register ops
				&&(w_rB)
				// Both must use the same register for B
				&&(w_dcdB[3:0] == o_dcdB[3:0])
				// But ... the result can never be B
				&&((o_op[0])
					||(w_dcdB[3:0] != o_dcdA[3:0]))
				// Needs to be to the mode, supervisor or user
				&&(i_gie == o_gie)
				// Same condition, or no condition before
				&&((i_instruction[21:19]==o_cond[2:0])
					||(o_cond[2:0] == 3'h0))
				// Same immediate
				&&((w_I[13:2]==r_I[13:2])
					||({1'b0, w_I[13:2]}==(r_I[13:2]+12'h1)));
	assign o_pipe = r_pipe;
`else
	assign o_pipe = 1'b0;
`endif

	always @(posedge i_clk)
		if (i_rst)
			r_valid <= 1'b0;
		else if ((i_ce)&&(o_ljmp))
			r_valid <= 1'b0;
		else if ((i_ce)&&(i_pf_valid))
			r_valid <= 1'b1;
		else if (~i_stalled)
			r_valid <= 1'b0;


	assign	o_I = { {(32-22){r_I[22]}}, r_I[21:0] };

endmodule<|MERGE_RESOLUTION|>--- conflicted
+++ resolved
@@ -32,11 +32,7 @@
 // for more details.
 //
 // You should have received a copy of the GNU General Public License along
-<<<<<<< HEAD
-// with this program.  (It's in the $(ROOT)/doc directory, run make with no
-=======
 // with this program.  (It's in the $(ROOT)/doc directory.  Run make with no
->>>>>>> fa8f012a
 // target there if the PDF file isn't present.)  If not, see
 // <http://www.gnu.org/licenses/> for a copy.
 //
@@ -48,11 +44,7 @@
 //
 //
 //
-<<<<<<< HEAD
 `define	CPU_SP_REG	4'hd
-=======
-// `define	OPT_NEW_VLIW
->>>>>>> fa8f012a
 `define	CPU_CC_REG	4'he
 `define	CPU_PC_REG	4'hf
 //
@@ -112,12 +104,7 @@
 `endif
 
 
-`ifdef	OPT_NEW_VLIW
-	wire	[4:0]	w_wideop;
-	wire	[2:0]	w_vliwop;
-`else
 	wire	[4:0]	w_op;
-`endif
 	wire		w_ldi, w_mov, w_cmptst, w_ldilo, w_ALU, w_brev, w_noop,
 			w_mpy;
 	wire	[4:0]	w_dcdR, w_dcdB, w_dcdA;
@@ -125,40 +112,25 @@
 	wire		w_dcdA_pc, w_dcdA_cc;
 	wire		w_dcdB_pc, w_dcdB_cc;
 	wire	[3:0]	w_cond;
-<<<<<<< HEAD
 	wire		w_wF, w_mem, w_sto, w_lod, w_div, w_fpu;
-=======
-	wire		w_wF, w_dcdM, w_dcdDV, w_dcdFP, w_sto;
->>>>>>> fa8f012a
 	wire		w_wR, w_rA, w_rB, w_wR_n;
 	wire		w_ljmp, w_ljmp_dly, w_cis_ljmp;
 	wire	[31:0]	iword;
 
 
-<<<<<<< HEAD
 `ifdef	OPT_CIS
 	reg	[15:0]	r_nxt_half;
-=======
-`ifdef	OPT_VLIW
-`ifdef	OPT_NEW_VLIW
-	reg	[15:0]	r_nxt_half;
-	assign	iword = (o_phase) ? { r_nxt_half[15:0], 16'h00 }: i_instruction;
-`else
-	reg	[16:0]	r_nxt_half;
->>>>>>> fa8f012a
 	assign	iword = (o_phase)
 				// set second half as a NOOP ... but really
 				// shouldn't matter
 			? { r_nxt_half[15:0], i_instruction[15:0] }
 			: i_instruction;
-`endif
 `else
 	assign	iword = { 1'b0, i_instruction[30:0] };
 `endif
 
 	generate
 	if (EARLY_BRANCHING != 0)
-<<<<<<< HEAD
 	begin
 `ifdef	OPT_CIS
 		reg	r_pre_ljmp;
@@ -180,15 +152,6 @@
 		assign	w_ljmp = (iword == 32'h7c87c000);
 	end else begin
 		assign	w_cis_ljmp = 1'b0;
-=======
-`ifdef	OPT_NEW_VLIW
-		assign	w_ljmp = (iword == 32'h7c87c000)
-				||((iword[31:16] == 16'hfef8)&&(o_phase));
-`else
-		assign	w_ljmp = (iword == 32'h7c87c000);
-`endif
-	else
->>>>>>> fa8f012a
 		assign	w_ljmp = 1'b0;
 	end
 	endgenerate
@@ -230,25 +193,7 @@
 		w_cis_op <= w_op;
 `endif
 
-`ifdef	OPT_NEW_VLIW
-	assign	w_wideop= iword[26:22];
-	assign	w_vliwop= iword[26:24];
-	assign	w_mov    = (!iword[31])&&(w_wideop == 5'h0f)
-				||((iword[31])&&(w_vliwop == 3'h3));
-	assign	w_ldi    = ((!iword[31])&&(w_wideop[4:1]  == 4'hb))
-				||((iword[31])&&(w_vliwop == 3'h5));
-	assign	w_brev   = (!iword[31])&&(w_wideop       == 5'hc);
-	assign	w_cmptst = (!iword[31])&&(w_wideop[4:1]  == 4'h8)
-				||((iword[31])&&(w_vliwop == 3'h4));
-	assign	w_ldilo  = (!iword[31])&&(w_wideop[4:0] == 5'h9);
-	assign	w_mpy    = (!iword[31])&&((w_wideop[4:1]==4'h5)
-					||(w_wideop[4:0]==5'h08));
-	assign	w_ALU    =((!iword[31])&&(~w_wideop[4]))
-				||((iword[31])&&(w_vliwop[2:1] != 2'b11)
-					&&(w_vliwop[2:0] != 3'h5));
-`else
 	assign	w_op= iword[26:22];
-<<<<<<< HEAD
 	assign	w_mov    = (w_cis_op      == 5'h0d);
 	assign	w_ldi    = (w_cis_op[4:1] == 4'hc);
 	assign	w_brev   = (w_cis_op      == 5'h8);
@@ -261,60 +206,22 @@
 	// w_dcdR (4 LUTs)
 	//
 	// What register will we be placing results into (if at all)?
-=======
-	assign	w_mov    = (w_op      == 5'h0f);
-	assign	w_ldi    = (w_op[4:1] == 4'hb);
-	assign	w_brev   = (w_op      == 5'hc);
-	assign	w_cmptst = (w_op[4:1] == 4'h8);
-	assign	w_ldilo  = (w_op[4:0] == 5'h9);
-	assign	w_mpy    = ((w_op[4:1]==4'h5)||(w_op[4:0]==5'h08));
-	assign	w_ALU    = (~w_op[4]);
-`endif
-
-	// 4 LUTs
->>>>>>> fa8f012a
 	//
 	// Two parts to the result register: the register set, given for
 	// moves in iword[18] but only for the supervisor, and the other
 	// four bits encoded in the instruction.
 	//
-<<<<<<< HEAD
 	assign	w_dcdR = { ((!iword[31])&&(w_mov)&&(~i_gie))?iword[18]:i_gie,
-=======
-`ifdef	OPT_NEW_VLIW
-	assign	w_dcdR[4] = ((w_mov)&&(!i_gie))
-				?((iword[31])?iword[23]:iword[18])
-					:i_gie;
-	assign	w_dcdR[3:0] = iword[30:27];
-`else
-`ifdef	OPT_NO_USERMODE
-	assign	w_dcdR = { 1'b0, iword[30:27] };
-`else
-	assign	w_dcdR = { ((~iword[31])&&(w_mov)&&(~i_gie))?iword[18]:i_gie,
->>>>>>> fa8f012a
 				iword[30:27] };
-`endif
-`endif
 	// 2 LUTs
 	//
 	// If the result register is either CC or PC, and this would otherwise
 	// be a floating point instruction with floating point opcode of 0,
 	// then this is a NOOP.
-<<<<<<< HEAD
 	assign	w_noop   = (!iword[31])&&(w_op[4:0] == 5'h1f)&&(
-=======
-`ifdef	OPT_NEW_VLIW
-	assign	w_noop   = (!iword[31])&&(w_wideop[4:0] == 5'h18)&&(
 			((IMPLEMENT_FPU>0)&&(w_dcdR[3:1] == 3'h7))
 			||(IMPLEMENT_FPU==0));
-`else
-	assign	w_noop   = (w_op[4:0] == 5'h18)&&(
->>>>>>> fa8f012a
-			((IMPLEMENT_FPU>0)&&(w_dcdR[3:1] == 3'h7))
-			||(IMPLEMENT_FPU==0));
-`endif
-
-<<<<<<< HEAD
+
 	// dcdB - What register is used in the opB?
 	//
 	assign w_dcdB[4] = ((!iword[31])&&(w_mov)&&(~i_gie))?iword[13]:i_gie;
@@ -322,27 +229,6 @@
 				? (((!iword[23])&&(iword[26:25]==2'b10))
 					? `CPU_SP_REG : iword[22:19])
 				: iword[17:14];
-=======
-`ifdef	OPT_NEW_VLIW
-	// i_gie, iword[31], iword[23:14]
-	assign	w_dcdB =
-		// In VLIW mode, if no register is given, it is the stack
-		((iword[31])&&(iword[23])&&(w_vliwop[2:1]==2'b11))
-					? {(i_gie),4'hd}
-		// Otherwise, on a non-VLIW supervisor move instruction, the
-		// GIT bit comes from the instruction
-		: { (((!iword[31])&&(w_mov)&&(~i_gie)) ? iword[13] : i_gie),
-				(iword[31]?iword[22:19]:iword[17:14]) };
-`else
-`ifdef	OPT_NO_USERMODE
-	assign	w_dcdB = { 1'b0, iword[17:14] };
-`else
-	// 4 LUTs
-	assign	w_dcdB = { ((~iword[31])&&(w_mov)&&(~i_gie))?iword[13]:i_gie,
-				iword[17:14] };
-`endif
-`endif
->>>>>>> fa8f012a
 
 	// 0 LUTs
 	assign	w_dcdA = w_dcdR;	// on ZipCPU, A is always result reg
@@ -361,35 +247,10 @@
 	// is completely unconditional.
 	//
 	// 3+4 LUTs
-<<<<<<< HEAD
 	assign	w_cond = ((w_ldi)||(iword[31])) ? 4'h8 :
 			{ (iword[21:19]==3'h0), iword[21:19] };
-=======
-`ifdef	OPT_NEW_VLIW
-	assign	w_cond = ((w_ldi)||(iword[31])) ? 4'h8 :
-			{ (iword[21:19]==3'h0), iword[21:19] };
-`else
-	assign	w_cond = (w_ldi) ? 4'h8 :
-			(iword[31])?{(iword[20:19]==2'b00),
-					1'b0,iword[20:19]}
-			: { (iword[21:19]==3'h0), iword[21:19] };
-`endif
->>>>>>> fa8f012a
-
-`ifdef	OPT_NEW_VLIW
-	// 1 LUT (5-inputs)
-	assign	w_dcdM    = ((iword[31])&&(w_vliwop[2:1]==2'b11))
-				||((!iword[31])&&(w_wideop[4:1] == 4'h9));
-	assign	w_sto     = ((iword[31])&&(w_vliwop[2:0]==3'b111))
-				||((!iword[31])&&(w_wideop[4:0]==5'h13));
-	// 1 LUT (5-inputs)
-	assign	w_dcdDV   = (!iword[31])&&(w_wideop[4:1] == 4'ha);
-	//  1 LUT (6-inputs)
-	assign	w_dcdFP   = (!iword[31])&&(w_wideop[4:3] == 2'b11)
-					&&(w_dcdR[3:1] != 3'h7);
-`else
+
 	// 1 LUT
-<<<<<<< HEAD
 	assign	w_mem    = (w_cis_op[4:3] == 2'b10)&&(w_cis_op[2:1] !=2'b00);
 	assign	w_sto     = (w_mem)&&( w_cis_op[0]);
 	assign	w_lod     = (w_mem)&&(!w_cis_op[0]);
@@ -426,70 +287,7 @@
 				||((!iword[31])&&(w_cis_op[4:3]==2'b11)
 					&&(w_cis_op[2:1]!=2'b00)
 					&&(w_dcdR[3:1]==3'h7))
-=======
-	assign	w_dcdM    = (w_op[4:1] == 4'h9);
-	assign	w_sto     = (w_dcdM)&&(w_op[0]);
-	// 1 LUT
-	assign	w_dcdDV   = (w_op[4:1] == 4'ha);
-	// 1 LUT
-	assign	w_dcdFP   = (w_op[4:3] == 2'b11)&&(w_dcdR[3:1] != 3'h7);
-`endif
-
-`ifdef	OPT_NEW_VLIW
-	assign	w_rA     = (w_dcdFP) // FPU instructions read A
-				// Divide's read A
-				||(w_dcdDV)
-				// ALU read's A, unless it's a MOV to A
-				||(iword[31])&&(w_wideop[4])&&(w_mov)
-				// This includes LDILO
-				// STO's read A, loads do not
-				||((!iword[31])&&(w_dcdM)&&(w_wideop[0]))
-				   ||((iword[31])&&(w_dcdM)&&(w_vliwop[0]))
-				// Test/compares
 				||(w_cmptst);
-`else
-	// 1 LUTs -- do we read a register for operand B?  Specifically, do
-	// we need to stall if the register is not (yet) ready?
-	// 4 LUT's--since it depends upon FP/NOOP condition (vs 1 before)
-	//	Everything reads A but ... NOOP/BREAK/LOCK, LDI, LOD, MOV
-	assign	w_rA     = (w_dcdFP)
-				// Divide's read A
-				||(w_dcdDV)
-				// ALU read's A, unless it's a MOV to A
-				// This includes LDIHI/LDILO
-				||((~w_op[4])&&(w_op[3:0]!=4'hf)&&(!w_brev))
-				// STO's read A
-				||((w_dcdM)&&(w_op[0]))
-				// Test/compares
-				||(w_cmptst);
-`endif
-`ifdef	OPT_NEW_VLIW
-	assign	w_rB     = (w_mov) // Move instructions always read B
-				||((iword[31])&&(w_dcdM)) // VLIW MEM reads B
-				||((~w_ldi) // LDI instructions never read B
-					// otherwise, follow OpB rules
-				  &&(((!iword[31])&&(iword[18]))
-				     ||((iword[31])&&((iword[23])||(w_sto)))));
-`else
-	// 1 LUTs -- do we read a register for operand B?  Specifically, do
-	// we need to stall if the register is not (yet) ready?
-	assign	w_rB     = (w_mov)||((iword[18])&&(~w_ldi));
-`endif
-`ifdef	OPT_NEW_VLIW
-	assign	w_wR_n   = ((w_sto) // Stores don't write to OpA
-				// Neither does the NOOP group
-				||(!iword[31])
-					&&((IMPLEMENT_FPU==0)||(w_dcdR[3:1]==3'h7))
-					&&(w_wideop[4:3]==2'b11))
-				// Finally, compare and test instructions don't
-				// write their results back to OpA
->>>>>>> fa8f012a
-				||(w_cmptst);
-`else
-	// 1 LUT: All but STO, NOOP/BREAK/LOCK, and CMP/TST write back to w_dcdR
-	assign	w_wR_n   = (w_sto)||(w_cmptst)
-				||((w_op[4:3]==2'b11)&&(w_dcdR[3:1]==3'h7));
-`endif
 	assign	w_wR     = ~w_wR_n;
 	//
 	// wF -- do we write flags when we are done?
@@ -516,7 +314,6 @@
 			: { {(23-14){iword[13]}}, iword[13:0] }
 			));
 
-<<<<<<< HEAD
 `ifdef	OPT_CIS
 	wire	[7:0]	w_halfbits;
 	assign	w_halfbits = iword[23:16];
@@ -527,23 +324,6 @@
 				{ {(6){w_halfbits[2]}}, w_halfbits[1:0]}
 				:{ w_halfbits[6], w_halfbits[6:0] };
 	assign	w_I  = (iword[31])?{{(23-8){w_halfI[7]}}, w_halfI }:w_fullI;
-=======
-`ifdef	OPT_VLIW
-`ifdef	OPT_NEW_VLIW
-	wire	[7:0]	w_halfI;
-	assign	w_halfI = (iword[26:24]==3'h5) ? { iword[23:16] } // LDI
-			:((iword[26:24]==3'h3) ? { {(8-2){iword[18]}}, iword[17:16] } // Move
-			:((!iword[23])
-				? { {(8-2){iword[18]}}, iword[17:16] }
-				: { {(8-7){iword[13]}}, iword[22:16] }));
-	assign	w_I  = (iword[31])? {{(23-8){w_halfI[7]}}, w_halfI }:w_fullI;
-`else
-	wire	[5:0]	w_halfI;
-	assign	w_halfI = (w_ldi) ? iword[5:0]
-				:((iword[5]) ? 6'h00 : {iword[4],iword[4:0]});
-	assign	w_I  = (iword[31])? {{(23-6){w_halfI[5]}}, w_halfI }:w_fullI;
-`endif
->>>>>>> fa8f012a
 `else
 	assign	w_I  = w_fullI;
 `endif
@@ -592,11 +372,7 @@
 `else
 			o_illegal <= ((i_illegal) || (i_instruction[31]));
 `endif
-<<<<<<< HEAD
 			if ((IMPLEMENT_MPY==0)&&((w_cis_op[4:1]==4'h5)||(w_cis_op[4:0]==5'h0c)))
-=======
-			if ((IMPLEMENT_MPY==0)&&(w_mpy))
->>>>>>> fa8f012a
 				o_illegal <= 1'b1;
 
 			if ((IMPLEMENT_DIVIDE==0)&&(w_div))
@@ -608,33 +384,15 @@
 			if ((IMPLEMENT_FPU==0)&&(w_fpu))
 				o_illegal <= 1'b1;
 
-<<<<<<< HEAD
 			if ((w_cis_op[4:3]==2'b11)&&(w_cis_op[2:1]!=2'b00)
 				&&(w_dcdR[3:1]==3'h7)
-=======
-`ifdef	OPT_NEW_VLIW
-			if((!iword[31])&&(w_wideop[4:3]==2'b11)&&(w_dcdR[3:1]==3'h7)
-				&&(
-					(w_wideop[2:0] != 3'h1)	// BREAK
-`ifdef	OPT_PIPELINED
-					&&(w_wideop[2:0] != 3'h2)	// LOCK
-`endif
-					&&(w_wideop[2:0] != 3'h0)))	// NOOP
-`else
-			if((!iword[31])&&(w_op[4:3]==2'b11)&&(w_dcdR[3:1]==3'h7)
->>>>>>> fa8f012a
 				&&(
 					(w_cis_op[2:0] != 3'h4)	// BREAK
 `ifdef	OPT_PIPELINED
 					&&(w_cis_op[2:0] != 3'h5)	// LOCK
 `endif
-<<<<<<< HEAD
 					// SIM instructions are always illegal
 					&&(w_cis_op[2:0] != 3'h7)))	// NOOP
-=======
-					&&(w_op[2:0] != 3'h0)))	// NOOP
-`endif
->>>>>>> fa8f012a
 				o_illegal <= 1'b1;
 		end
 
@@ -677,28 +435,7 @@
 			// o_FP plus these four bits uniquely defines the FP
 			// instruction, o_DV plus the bottom of these defines
 			// the divide, etc.
-<<<<<<< HEAD
 			o_op <= ((w_ldi)||(w_noop))? 4'hd : w_cis_op[3:0];
-=======
-`ifdef	OPT_NEW_VLIW
-			if (iword[31])
-			begin
-				case(w_vliwop)
-				3'b000: o_op <= 4'h0;	// SUB
-				3'b001: o_op <= 4'h1;	// AND
-				3'b010: o_op <= 4'h2;	// ADD
-				3'b011: o_op <= 4'hf;	// MOV
-				3'b100: o_op <= 4'h0;	// CMP
-				3'b101: o_op <= 4'hf;	// LDI
-				3'b110: o_op <= 4'h2;	// LOD
-				3'b111: o_op <= 4'h3;	// STO
-				endcase
-			end else
-				o_op <= (w_ldi)||(w_noop)? 4'hf:w_wideop[3:0];
-`else
-			o_op <= (w_ldi)||(w_noop)? 4'hf:w_op[3:0];
-`endif
->>>>>>> fa8f012a
 
 			// Default values
 			o_dcdR <= { w_dcdR_cc, w_dcdR_pc, w_dcdR};
@@ -715,32 +452,12 @@
 			// as it doesn't take longer than one clock.  Note
 			// also that this depends upon not setting any registers
 			// or flags, which should already be true.
-<<<<<<< HEAD
 			o_ALU  <=  (w_ALU)||(w_ldi)||(w_cmptst)||(w_noop);
 			o_M    <=  w_mem;
 			o_DV   <=  w_div;
 			o_FP   <=  w_fpu;
 
 			o_break <= (!iword[31])&&(w_op[4:0]==5'h1c)&&(
-=======
-			o_ALU  <=  (w_ALU)||(w_ldi)||(w_cmptst)||(w_noop); // 2 LUT
-			o_M    <=  w_dcdM;
-			o_DV   <=  w_dcdDV;
-			o_FP   <=  w_dcdFP;
-
-
-`ifdef	OPT_NEW_VLIW
-			o_break <= (!iword[31])&&((w_wideop[4:0]==5'b11001)&&(
-				((IMPLEMENT_FPU>0)&&(w_dcdR[3:1]==3'h7))
-				||(IMPLEMENT_FPU==0)));
-`ifdef	OPT_PIPELINED
-			r_lock  <= (!iword[31])&&(w_wideop[4:0]==5'b11010)&&(
-				((IMPLEMENT_FPU>0)&&(w_dcdR[3:1]==3'h7))
-				||(IMPLEMENT_FPU==0));
-`endif
-`else // OPT_NEW_VLIW
-			o_break <= (w_op[4:0]==5'b11001)&&(
->>>>>>> fa8f012a
 				((IMPLEMENT_FPU>0)&&(w_dcdR[3:1]==3'h7))
 				||(IMPLEMENT_FPU==0));
 `ifdef	OPT_PIPELINED
@@ -748,7 +465,6 @@
 				((IMPLEMENT_FPU>0)&&(w_dcdR[3:1]==3'h7))
 				||(IMPLEMENT_FPU==0));
 `endif
-<<<<<<< HEAD
 `ifdef	OPT_CIS
 			r_nxt_half <= { iword[31], iword[14:0] };
 `endif
@@ -761,18 +477,6 @@
 			o_sim <= 1'b0;
 `endif
 			o_sim_immv <= iword[22:0];
-=======
-`endif
-`ifdef	OPT_VLIW
-`ifdef	OPT_NEW_VLIW
-			r_nxt_half <= { iword[31], iword[14:0] };
-`else
-			r_nxt_half <= { iword[31], iword[13:5],
-				((iword[21])? iword[20:19] : 2'h0),
-				iword[4:0] };
-`endif
-`endif
->>>>>>> fa8f012a
 		end
 
 `ifdef	OPT_PIPELINED
@@ -810,39 +514,11 @@
 			else if ((!iword[31])&&(iword[30:27]==`CPU_PC_REG)
 					&&(w_cond[3]))
 			begin
-<<<<<<< HEAD
 				if ((w_op[4:0]==5'h02)&&(!iword[18]))
-=======
-`ifdef	OPT_NEW_VLIW
-				if((!iword[31])&&(w_wideop[4:1]==4'hb))//LDI->PC
-					// LDI x,PC
-					r_early_branch     <= 1'b1;
-				else if ((!iword[31])&&(w_wideop[4:0]==5'h02)
-						&&(~iword[18]))
-					// Add x,PC
-					r_early_branch     <= 1'b1;
-				else if ((iword[31])&&(w_vliwop[2:0]==3'h2)
-						&&(~iword[23]))
-					// Add x,PC
-					r_early_branch     <= 1'b1;
-				else begin
-					r_early_branch     <= 1'b0;
-				end
-`else
-				if (w_op[4:1] == 4'hb) // LDI to PC
-					// LDI x,PC
-					r_early_branch     <= 1'b1;
-				else if ((w_op[4:0]==5'h02)&&(~iword[18]))
->>>>>>> fa8f012a
 					// Add x,PC
 					r_early_branch     <= 1'b1;
 				else
 					r_early_branch     <= 1'b0;
-<<<<<<< HEAD
-=======
-				end
-`endif
->>>>>>> fa8f012a
 			end else
 				r_early_branch <= 1'b0;
 		end else if (i_ce)
@@ -852,13 +528,7 @@
 			if (i_ce)
 			begin
 				if (r_ljmp)
-<<<<<<< HEAD
 					r_branch_pc <= iword[(AW+1):2];
-=======
-					r_branch_pc <= iword[(AW-1):0];
-				else if (w_ldi) // LDI
-					r_branch_pc <= {{(AW-23){iword[22]}},iword[22:0]};
->>>>>>> fa8f012a
 				else // Add x,PC
 				r_branch_pc <= i_pc
 					+ {{(AW-15){iword[17]}},iword[16:2]}
