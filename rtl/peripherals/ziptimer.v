////////////////////////////////////////////////////////////////////////////////
//
// Filename:	ziptimer.v
//
// Project:	Zip CPU -- a small, lightweight, RISC CPU soft core
//
// Purpose:	A lighter weight implementation of the Zip Timer.
//
// Interface:
//	Two options:
//	1. One combined register for both control and value, and ...
//		The reload value is set any time the timer data value is "set".
//		Reading the register returns the timer value.  Controls are
//		set so that writing a value to the timer automatically starts
//		it counting down.
//	2. Two registers, one for control one for value.
//		The control register would have the reload value in it.
//	On the clock when the interface is set to zero the interrupt is set.
//		Hence setting the timer to zero will disable the timer without
//		setting any interrupts.  Thus setting it to five will count
//		5 clocks: 5, 4, 3, 2, 1, Interrupt.
//
//
//	Control bits:
//		(Start_n/Stop.  This bit has been dropped.  Writing to this
//			timer any value but zero starts it.  Writing a zero
//			clears and stops it.)
//		AutoReload.  If set, then on reset the timer automatically
//			loads the last set value and starts over.  This is
//			useful for distinguishing between a one-time interrupt
//			timer, and a repetitive interval timer.
//		(INTEN.  Interrupt enable--reaching zero always creates an
//			interrupt, so this control bit isn't needed.  The
//			interrupt controller can be used to mask the interrupt.)
//		(COUNT-DOWN/UP: This timer is *only* a count-down timer.
//			There is no means of setting it to count up.)
//	WatchDog
//		This timer can be implemented as a watchdog timer simply by
//		connecting the interrupt line to the reset line of the CPU.
//		When the timer then expires, it will trigger a CPU reset.
//
//
// Creator:	Dan Gisselquist, Ph.D.
//		Gisselquist Technology, LLC
//
////////////////////////////////////////////////////////////////////////////////
//
// Copyright (C) 2015,2017-2018, Gisselquist Technology, LLC
//
// This program is free software (firmware): you can redistribute it and/or
// modify it under the terms of  the GNU General Public License as published
// by the Free Software Foundation, either version 3 of the License, or (at
// your option) any later version.
//
// This program is distributed in the hope that it will be useful, but WITHOUT
// ANY WARRANTY; without even the implied warranty of MERCHANTIBILITY or
// FITNESS FOR A PARTICULAR PURPOSE.  See the GNU General Public License
// for more details.
//
// You should have received a copy of the GNU General Public License along
// with this program.  (It's in the $(ROOT)/doc directory.  Run make with no
// target there if the PDF file isn't present.)  If not, see
// <http://www.gnu.org/licenses/> for a copy.
//
// License:	GPL, v3, as defined and found on www.gnu.org,
//		http://www.gnu.org/licenses/gpl.html
//
//
////////////////////////////////////////////////////////////////////////////////
//
//
`default_nettype	none
//
module	ziptimer(i_clk, i_reset, i_ce,
		i_wb_cyc, i_wb_stb, i_wb_we, i_wb_data,
			o_wb_ack, o_wb_stall, o_wb_data,
		o_int);
	parameter	BW = 32, VW = (BW-1), RELOADABLE=1;
	input	wire		i_clk, i_reset, i_ce;
	// Wishbone inputs
	input	wire		i_wb_cyc, i_wb_stb, i_wb_we;
	input	wire [(BW-1):0]	i_wb_data;
	// Wishbone outputs
	output	reg			o_wb_ack;
	output	wire			o_wb_stall;
	output	wire	[(BW-1):0]	o_wb_data;
	// Interrupt line
	output	reg		o_int;

	reg			r_running;

	wire	wb_write;
	assign	wb_write = ((i_wb_stb)&&(i_wb_we));

	wire			auto_reload;
<<<<<<< HEAD
	wire	[(VW-1):0]	reload_value;
=======
	wire	[(VW-1):0]	interval_count;
>>>>>>> ab82a886

	initial	r_running = 1'b0;
	always @(posedge i_clk)
		if (i_reset)
			r_running <= 1'b0;
		else if (wb_write)
			r_running <= (|i_wb_data[(VW-1):0]);
		else if ((r_zero)&&(!auto_reload))
			r_running <= 1'b0;

	generate
	if (RELOADABLE != 0)
	begin
		reg	r_auto_reload;
		reg	[(VW-1):0]	r_interval_count;

		initial	r_auto_reload = 1'b0;

		always @(posedge i_clk)
			if (i_reset)
				r_auto_reload <= 1'b0;
			else if (wb_write)
				r_auto_reload <= (i_wb_data[(BW-1)])
					&&(|i_wb_data[(VW-1):0]);

		assign	auto_reload = r_auto_reload;

		// If setting auto-reload mode, and the value to other
		// than zero, set the auto-reload value
<<<<<<< HEAD
		always @(posedge i_clk)
		if (wb_write)
			r_reload_value <= i_wb_data[(VW-1):0];
		assign	reload_value = r_reload_value;
=======
		initial	r_interval_count = 0;
		always @(posedge i_clk)
			if (i_reset)
				r_interval_count <= 0;
			else if (wb_write)
				r_interval_count <= i_wb_data[(VW-1):0];
		assign	interval_count = r_interval_count;
>>>>>>> ab82a886
	end else begin
		assign	auto_reload = 1'b0;
		assign	interval_count = 0;
	end endgenerate


	reg	[(VW-1):0]	r_value;
	initial	r_value = 0;
	always @(posedge i_clk)
		if (i_reset)
			r_value <= 0;
		else if (wb_write)
			r_value <= i_wb_data[(VW-1):0];
		else if ((i_ce)&&(r_running))
		begin
			if (!r_zero)
				r_value <= r_value - 1'b1;
			else if (auto_reload)
<<<<<<< HEAD
				r_value <= reload_value;
=======
				r_value <= interval_count;
>>>>>>> ab82a886
		end

	reg	r_zero  = 1'b1;
	always @(posedge i_clk)
		if (i_reset)
			r_zero <= 1'b1;
		else if (wb_write)
			r_zero <= (i_wb_data[(VW-1):0] == 0);
		else if ((r_running)&&(i_ce))
		begin
			if (r_value == {{(VW-1){1'b0}}, 1'b1 })
				r_zero <= 1'b1;
			else if ((r_zero)&&(auto_reload))
				r_zero <= 1'b0;
		end

	// Set the interrupt on our last tick, as we transition from one to
	// zero.
	initial	o_int   = 1'b0;
	always @(posedge i_clk)
		if ((i_reset)||(wb_write)||(!i_ce))
			o_int <= 1'b0;
		else // if (i_ce)
			o_int <= (r_value == { {(VW-1){1'b0}}, 1'b1 });

	initial	o_wb_ack = 1'b0;
	always @(posedge i_clk)
		o_wb_ack <= (!i_reset)&&(i_wb_stb);
	assign	o_wb_stall = 1'b0;

	generate
	if (VW < BW-1)
		assign	o_wb_data = { auto_reload, {(BW-1-VW){1'b0}}, r_value };
	else
		assign	o_wb_data = { auto_reload, r_value };
	endgenerate

	// Make verilator happy
	// verilator lint_off UNUSED
	wire	[32:0]	unused;
	assign	unused = { i_wb_cyc, i_wb_data };
	// verilator lint_on  UNUSED

`ifdef	FORMAL
<<<<<<< HEAD
=======

>>>>>>> ab82a886
	reg	f_past_valid;
	initial	f_past_valid = 1'b0;
	always @(posedge i_clk)
		f_past_valid <= 1'b1;
	initial	assume(i_reset);
	always @(*)
		if (!f_past_valid)
			assume(i_reset);

	always @(posedge i_clk)
	if ((!f_past_valid)||($past(i_reset)))
	begin
		assert(r_value     == 0);
		assert(r_running   == 0);
		assert(auto_reload == 0);
<<<<<<< HEAD
		// assert(reload_value== 0);
=======
		assert(interval_count== 0);
>>>>>>> ab82a886
		assert(r_zero      == 1'b1);
	end


	always @(*)
		assert(r_zero == (r_value == 0));

	always @(*)
		if (r_value != 0)
			assert(r_running);

	always @(*)
		if (auto_reload)
			assert(r_running);

	always @(*)
		if (!RELOADABLE)
			assert(auto_reload == 0);

	always @(*)
		if (auto_reload)
			assert(interval_count != 0);

	always @(posedge i_clk)
	if ((f_past_valid)&&($past(r_value)==0)
			&&(!$past(wb_write))&&(!$past(auto_reload)))
		assert(r_value == 0);

	always @(posedge i_clk)
	if ((f_past_valid)&&(!$past(i_reset))&&(!$past(wb_write))
			&&($past(r_value)==0)&&($past(auto_reload)))
	begin
		if ($past(i_ce))
			assert(r_value == interval_count);
		else
			assert(r_value == $past(r_value));
	end

	always @(posedge i_clk)
	if ((f_past_valid)&&(!$past(i_reset))
			&&(!$past(wb_write))&&($past(r_value)!=0))
	begin
		if ($past(i_ce))
			assert(r_value == $past(r_value)-1'b1);
		else
			assert(r_value == $past(r_value));
	end

	always @(posedge i_clk)
	if ((f_past_valid)&&(!$past(i_reset))&&($past(wb_write)))
		assert(r_value == $past(i_wb_data[(VW-1):0]));
	always @(posedge i_clk)
	if ((f_past_valid)&&(!$past(i_reset))&&($past(wb_write))
			&&(RELOADABLE)&&(|$past(i_wb_data[(VW-1):0])))
		assert(auto_reload == $past(i_wb_data[(BW-1)]));

	always @(posedge i_clk)
	if (!(f_past_valid)||($past(i_reset)))
		assert(!o_int);
	else if (($past(wb_write))||(!$past(i_ce)))
		assert(!o_int);
	else
		assert(o_int == ((r_running)&&(r_value == 0)));

	always @(posedge i_clk)
	if ((!f_past_valid)||($past(i_reset)))
		assert(!o_wb_ack);
	else if ($past(i_wb_stb))
		assert(o_wb_ack);

	always @(*)
		assert(!o_wb_stall);
	always @(*)
		assert(o_wb_data[BW-1] == auto_reload);
	always @(*)
		assert(o_wb_data[VW-1:0] == r_value);
`endif
endmodule<|MERGE_RESOLUTION|>--- conflicted
+++ resolved
@@ -93,11 +93,7 @@
 	assign	wb_write = ((i_wb_stb)&&(i_wb_we));
 
 	wire			auto_reload;
-<<<<<<< HEAD
 	wire	[(VW-1):0]	reload_value;
-=======
-	wire	[(VW-1):0]	interval_count;
->>>>>>> ab82a886
 
 	initial	r_running = 1'b0;
 	always @(posedge i_clk)
@@ -127,20 +123,10 @@
 
 		// If setting auto-reload mode, and the value to other
 		// than zero, set the auto-reload value
-<<<<<<< HEAD
 		always @(posedge i_clk)
 		if (wb_write)
 			r_reload_value <= i_wb_data[(VW-1):0];
 		assign	reload_value = r_reload_value;
-=======
-		initial	r_interval_count = 0;
-		always @(posedge i_clk)
-			if (i_reset)
-				r_interval_count <= 0;
-			else if (wb_write)
-				r_interval_count <= i_wb_data[(VW-1):0];
-		assign	interval_count = r_interval_count;
->>>>>>> ab82a886
 	end else begin
 		assign	auto_reload = 1'b0;
 		assign	interval_count = 0;
@@ -159,11 +145,7 @@
 			if (!r_zero)
 				r_value <= r_value - 1'b1;
 			else if (auto_reload)
-<<<<<<< HEAD
 				r_value <= reload_value;
-=======
-				r_value <= interval_count;
->>>>>>> ab82a886
 		end
 
 	reg	r_zero  = 1'b1;
@@ -208,10 +190,6 @@
 	// verilator lint_on  UNUSED
 
 `ifdef	FORMAL
-<<<<<<< HEAD
-=======
-
->>>>>>> ab82a886
 	reg	f_past_valid;
 	initial	f_past_valid = 1'b0;
 	always @(posedge i_clk)
@@ -227,11 +205,7 @@
 		assert(r_value     == 0);
 		assert(r_running   == 0);
 		assert(auto_reload == 0);
-<<<<<<< HEAD
 		// assert(reload_value== 0);
-=======
-		assert(interval_count== 0);
->>>>>>> ab82a886
 		assert(r_zero      == 1'b1);
 	end
 
