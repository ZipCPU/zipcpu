--- conflicted
+++ resolved
@@ -46,7 +46,6 @@
 ## {{{
 my $verilator_flag = 1;		# To run Icarus, run: perl sim_run.pl iverilog
 my $verilator_lint_only = 0;
-my $verilatord = "/home/sukruuzun/Downloads/oss-cad-suite/share/verilator";
 my $vobjd = "obj_dir";
 my $testd = "test";
 my $simd  = "rtl";
@@ -55,20 +54,13 @@
 ## To run coverage, run: perl sim_run.pl cover
 my $coverage_flag = 0;
 my $linestr="----------------------------------------";
-## Need to find the base verilator directory
-#my $verilatord;
 if (-x "verilator") {
 	open(VDEF,"verilator -V |");
 	while($line = <VDEF>) {
 		if ($line =~ /VERILATOR_ROOT\s*=\s*(\S+)\s*$/) {
 			$verilatord = $1;
-<<<<<<< HEAD
-			#die "verilator = $verilatord";
-			#last;
-=======
 			# Don't end here, wait for the last VERILATOR_ROOT
 			# last;
->>>>>>> 661aae61
 		}
 	} close VDEF;
 } else {
@@ -237,15 +229,12 @@
 	print(SUM "\nRunning all tests:\n$linestr\n");
 	close SUM;
 } elsif ($ARGV[0] eq "cover" or $ARGV[0] =~ /^cover/i) {
-	$all_run = ($ARGV[1] eq "all" or $ARGV[1] eq "") ? 1 : 0;
+	$all_run  =1;
 	if ($verilatord eq "" or ! -d $verilatord) {
 		die "No verilator install directory found at $verilatord";
 	}
 	$verilator_flag = 1;
 	$coverage_flag  = 1;
-	@array = @ARGV;
-	# Remove the "Cover" flag
-	splice(@array, 0, 1);
 	open(SUM,">> $report");
 	print(SUM "\nRunning all tests for cover:\n$linestr\n");
 	close SUM;
